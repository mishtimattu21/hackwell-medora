import { useState } from "react";
import { Link, useLocation } from "react-router-dom";
import { Button } from "@/components/ui/button";
import { Menu, X } from "lucide-react";
import { ThemeToggle } from "./ThemeToggle";

const Header = () => {
  const [isMenuOpen, setIsMenuOpen] = useState(false);
  const location = useLocation();

  const navLinks = [
    { name: "Home", href: "/" },
    { name: "How it Works", href: "/#how-it-works" },
    { name: "Features", href: "/#features" },
    { name: "Feedback", href: "/#feedback" },
    { name: "Contact", href: "/#contact" },
  ];

  return (
    <header className="fixed top-0 left-0 right-0 z-50 frosted shadow-soft border-b border-border/60">
      <div className="container mx-auto px-4 py-4">
        <div className="flex items-center justify-between">
          {/* Logo */}
          <Link to="/" className="flex items-center space-x-2 hover:opacity-90 transition-opacity">
<<<<<<< HEAD
            <img src="/logo_butterfly.png" alt="MedPredict Logo" className="h-10 w-auto md:h-12" />
=======
            <img src="/logo_butterfly.png" alt="Medora Logo" className="h-10 w-auto md:h-12" />
>>>>>>> 4646e7ac
            <span className="text-xl font-bold bg-clip-text text-transparent bg-gradient-to-r from-primary to-primary-glow">
              Medora
            </span>
          </Link>

          {/* Desktop Navigation */}
          <nav className="hidden md:flex items-center space-x-8">
            {navLinks.map((link) => (
              <a
                key={link.name}
                href={link.href}
                className={`relative font-medium text-muted-foreground hover:text-primary transition-colors duration-200
                  after:absolute after:left-0 after:-bottom-1 after:h-0.5 after:w-full after:scale-x-0 after:bg-primary after:transition-transform after:duration-300 after:origin-left hover:after:scale-x-100
                ${location.pathname === "/" && link.href === "/" ? "text-primary after:scale-x-100" : ""}`}
              >
                {link.name}
              </a>
            ))}
          </nav>

          {/* Theme Toggle & CTA Button */}
          <div className="hidden md:flex items-center gap-3">
            <ThemeToggle />
            <Button 
              asChild 
              className="medical-gradient text-white hover:shadow-glow transition-all duration-300"
            >
              <Link to="/disease-selection">Get Started</Link>
            </Button>
          </div>

          {/* Mobile Menu Button */}
          <button
            className="md:hidden p-2"
            onClick={() => setIsMenuOpen(!isMenuOpen)}
          >
            {isMenuOpen ? (
              <X className="h-6 w-6 text-foreground" />
            ) : (
              <Menu className="h-6 w-6 text-foreground" />
            )}
          </button>
        </div>

        {/* Mobile Menu */}
        {isMenuOpen && (
          <div className="md:hidden mt-4 py-4 border-t border-border">
            <nav className="flex flex-col space-y-4">
              {navLinks.map((link) => (
                <a
                  key={link.name}
                  href={link.href}
                  className="text-muted-foreground hover:text-primary transition-colors font-medium px-2 py-1"
                  onClick={() => setIsMenuOpen(false)}
                >
                  {link.name}
                </a>
              ))}
              <div className="flex items-center justify-between pt-4">
                <ThemeToggle />
                <Button 
                  asChild 
                  className="medical-gradient text-white"
                >
                  <Link to="/disease-selection" onClick={() => setIsMenuOpen(false)}>
                    Get Started
                  </Link>
                </Button>
              </div>
            </nav>
          </div>
        )}
      </div>
    </header>
  );
};

export default Header;<|MERGE_RESOLUTION|>--- conflicted
+++ resolved
@@ -1,6 +1,7 @@
 import { useState } from "react";
 import { Link, useLocation } from "react-router-dom";
 import { Button } from "@/components/ui/button";
+import { Menu, X } from "lucide-react";
 import { Menu, X } from "lucide-react";
 import { ThemeToggle } from "./ThemeToggle";
 
@@ -22,12 +23,9 @@
         <div className="flex items-center justify-between">
           {/* Logo */}
           <Link to="/" className="flex items-center space-x-2 hover:opacity-90 transition-opacity">
-<<<<<<< HEAD
             <img src="/logo_butterfly.png" alt="MedPredict Logo" className="h-10 w-auto md:h-12" />
-=======
-            <img src="/logo_butterfly.png" alt="Medora Logo" className="h-10 w-auto md:h-12" />
->>>>>>> 4646e7ac
             <span className="text-xl font-bold bg-clip-text text-transparent bg-gradient-to-r from-primary to-primary-glow">
+              Medora
               Medora
             </span>
           </Link>
